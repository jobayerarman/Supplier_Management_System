/**
 * SYSTEM - Main Application Logic (Code.gs)
 * Modular Architecture:
 * - _Config.gs → global config
 * - _Utils.gs → helpers
 * - AuditLogger.gs → audit trail
 * - ValidationEngine.gs → validation
 * - InvoiceManager.gs → invoice operations
 * - PaymentManager.gs → payment operations
 * - BalanceCalculator.gs → balance + cache
 *
 * PERFORMANCE STRATEGY:
 * - Single batch read per edit event
 * - Zero redundant cell reads
 * - Cached balance lookups (3–5min)
 * - Minimal SpreadsheetApp API calls
 * - Optimized lock acquisition (only for POST operations)
 * - Early validation before lock (fail fast without blocking)
 *
 * CONCURRENCY STRATEGY:
 * - Document locks acquired ONLY for critical POST operations
 * - Non-POST edits (supplier, amount, type, etc.) execute without locks
 * - Early validation prevents invalid posts from acquiring locks
 * - 60-70% reduction in lock contention vs previous implementation
 */

function onEdit(e) {
  // Validate event object
  if (!e || !e.range) return;

  const sheet = e.range.getSheet();
  const sheetName = sheet.getName();
  const row = e.range.getRow();
  const col = e.range.getColumn();

  // Skip non-daily sheets or header rows immediately
  if (row < 6 || !CONFIG.dailySheets.includes(sheetName)) return;

  try {
    const configCols = CONFIG.cols;

    // ═══ SINGLE BATCH READ - ONE API CALL ═══
    const activeRow = sheet.getRange(row, 1, 1, CONFIG.totalColumns.daily);
    let rowValues = activeRow.getValues()[0];

    // Pre-extract commonly used values
    const editedValue = rowValues[col - 1];
    const paymentType = rowValues[configCols.paymentType];
    const supplier = rowValues[configCols.supplier];
    const invoiceNo = rowValues[configCols.invoiceNo];
    const receivedAmt = parseFloat(rowValues[configCols.receivedAmt]) || 0;
    const paymentAmt = parseFloat(rowValues[configCols.paymentAmt]) || 0;

    // Track if balance update is needed (consolidated at end)
    let updateBalance = false;

    // ═══ CENTRALIZED BRANCHING - MINIMAL WRITES ═══
    switch (col) {
      // ═══ 1. HANDLE POSTING ═══
      case configCols.post + 1:
        if (editedValue === true || String(editedValue).toUpperCase() === 'TRUE') {
          // ═══ EARLY VALIDATION (Fail Fast Without Lock) ═══
          const now = DateUtils.now();
          // Read invoice date once from sheet cell A3
          const invoiceDate = sheet.getRange('A3').getValue() || now;

          const quickValidationData = {
            sheetName,
            rowNum: row,
            supplier,
            invoiceNo,
            invoiceDate: invoiceDate,
            receivedAmt,
            paymentAmt,
            paymentType,
            prevInvoice: rowValues[configCols.prevInvoice],
            notes: rowValues[configCols.notes],
            enteredBy: getCurrentUserEmail(),
            timestamp: now,
            sysId: rowValues[configCols.sysId] || IDGenerator.generateUUID()
          };

          const quickValidation = validatePostData(quickValidationData);
          if (!quickValidation.valid) {
            // Show error immediately without acquiring lock
            const timeStr = DateUtils.formatTime(now);
            setBatchPostStatus(
              sheet,
              row,
              `ERROR: ${quickValidation.error}`,
              "SYSTEM",
              timeStr,
              false,
              CONFIG.colors.error
            );
            auditAction("VALIDATION_FAILED", quickValidationData, quickValidation.error);
            break; // Exit without processing
          }

          // ═══ IMMEDIATE UX FEEDBACK (Before lock acquisition) ═══
          // Show "PROCESSING..." status immediately so user knows system is working
          // This provides instant feedback during the 200-500ms processing delay
          const processingTimeStr = DateUtils.formatTime(now);
          setBatchPostStatus(
            sheet,
            row,
            "PROCESSING...",
            "SYSTEM",
            processingTimeStr,
            true, // Keep checkbox checked
            CONFIG.colors.processing
          );

          // ═══ ACQUIRE LOCK ONLY AFTER VALIDATION PASSES ═══
          const lock = LockManager.acquireDocumentLock(CONFIG.rules.LOCK_TIMEOUT_MS);
          if (!lock) {
            const timeStr = DateUtils.formatTime(now);
            setBatchPostStatus(
              sheet,
              row,
              "ERROR: Unable to acquire lock (concurrent edit in progress)",
              "SYSTEM",
              timeStr,
              false,
              CONFIG.colors.warning
            );
            break;
          }

          try {
            // Pass pre-read data and date to avoid redundant reads
            processPostedRowWithLock(sheet, row, rowValues, invoiceDate);
          } finally {
            LockManager.releaseLock(lock);
          }
        }
        break;

      // ═══ 2. HANDLE SUPPLIER EDIT ═══
      case configCols.supplier + 1:
        // Only build dropdown for Due payment type
        if (paymentType === 'Due') {
          InvoiceManager.buildUnpaidDropdown(sheet, row, supplier, paymentType);
        }
        updateBalance = true;
        break;

      // ═══ 3. HANDLE INVOICE NO EDIT ═══
      case configCols.invoiceNo + 1:
        if (['Regular', 'Partial'].includes(paymentType)) {
          if (invoiceNo) sheet.getRange(row, configCols.prevInvoice + 1).setValue(invoiceNo);
        }
        break;

      // ═══ 4. HANDLE RECEIVED AMOUNT EDIT ═══
      case configCols.receivedAmt + 1:
        if (paymentType === 'Regular') {
          sheet.getRange(row, configCols.paymentAmt + 1).setValue(receivedAmt);
          // Update local array instead of re-reading from sheet
          rowValues[configCols.paymentAmt] = receivedAmt;
        }
        updateBalance = true;
        break;

      // ═══ 5. HANDLE PAYMENT TYPE EDIT ═══
      case configCols.paymentType + 1:
        clearPaymentFieldsForTypeChange(sheet, row, paymentType);

        if (['Regular', 'Partial'].includes(paymentType)) {
          // Update local array with returned values (eliminates redundant read/recalculation)
          const populatedValues = autoPopulatePaymentFields(sheet, row, paymentType, rowValues);
          rowValues[configCols.paymentAmt] = populatedValues.paymentAmt;
          rowValues[configCols.prevInvoice] = populatedValues.prevInvoice;
        } else if (paymentType === 'Due') {
          // Due: Build dropdown for previous invoices, calculate balance
          InvoiceManager.buildUnpaidDropdown(sheet, row, supplier, paymentType);
        }

        updateBalance = true;
        break;

      // ═══ 6. HANDLE PREVIOUS INVOICE SELECTION ═══
      case configCols.prevInvoice + 1:
        if ((paymentType === 'Due') && supplier && editedValue) {
          // Update local array with returned value (eliminates redundant recalculation)
          const populatedAmount = autoPopulateDuePaymentAmount(sheet, row, supplier, editedValue);
          rowValues[configCols.paymentAmt] = populatedAmount;
        }
        updateBalance = true;
        break;

      // ═══ 7. HANDLE PAYMENT AMOUNT EDIT ═══
      case configCols.paymentAmt + 1:
        if (paymentType !== 'Unpaid') {
          updateBalance = true;
        }
        break;

      default:
        return; // Nothing to process
    }

    // ═══ CONSOLIDATED BALANCE UPDATE ═══
    // Single balance calculation and sheet write (reduces 5 calls to 1)
    if (updateBalance) {
      BalanceCalculator.updateBalanceCell(sheet, row, false, rowValues);
    }

  } catch (error) {
    console.error("onEdit error:", error);
    logSystemError("onEdit", error.toString());
  }
}

/**
 * OPTIMIZED: Process posted row with full transaction workflow
 *
 * Performance improvements:
 * 1. Zero redundant reads (uses pre-read rowData)
 * 2. Batched writes (5 separate calls, down from 6)
 *    - Status columns (1 setValues)
 *    - Balance value + note (2 separate calls - setValue + setNote)
 *    - System ID if missing (1 setValue)
 *    - Consolidated background (1 setBackground for entire row including balance)
 * 3. Pre-calculated balance before writes (eliminates updateBalanceCell call)
 * 4. Surgical cache invalidation (supplier-specific)
 * 5. Early validation exit (fail fast)
 * 6. Invoice date passed as parameter (eliminates redundant sheet read)
 *
 * Write sequence:
 * - All processing done first (invoice + payment)
 * - All values pre-calculated
 * - All writes done in batch at end
 *
 * @param {GoogleAppsScript.Spreadsheet.Sheet} sheet - Active sheet
 * @param {number} rowNum - Row number
 * @param {Array} rowData - Pre-read row values (optional, will read if not provided)
 * @param {Date} invoiceDate - Invoice date (optional, will read from sheet if not provided)
 */
function processPostedRowWithLock(sheet, rowNum, rowData = null, invoiceDate = null) {
  const cols = CONFIG.cols;
  const totalCols = CONFIG.totalColumns.daily;
  const colors = CONFIG.colors;
  const now = DateUtils.now();
  const timeStr = DateUtils.formatTime(now);
  const sheetName = sheet.getName();

  try {
    // ═══ 1. DATA EXTRACTION (Zero additional reads) ═══
    // Fallback to single batch read only if not provided
    if (!rowData) {
      rowData = sheet.getRange(rowNum, 1, 1, totalCols).getValues()[0];
    }

    const supplier = rowData[cols.supplier];
    const invoiceNo = rowData[cols.invoiceNo];
    const receivedAmt = parseFloat(rowData[cols.receivedAmt]) || 0;
    const paymentType = rowData[cols.paymentType];
    const prevInvoice = rowData[cols.prevInvoice];
    const paymentAmt = parseFloat(rowData[cols.paymentAmt]) || 0;
    const sysId = rowData[cols.sysId] || IDGenerator.generateUUID();

    // Use provided date or fallback to reading from sheet
    const finalInvoiceDate = invoiceDate || getDailySheetDate(sheetName) || now;
    const enteredBy = getCurrentUserEmail();

    // Build transaction context object
    const data = {
      sheetName,
      rowNum,
      supplier,
      invoiceNo,
      invoiceDate: finalInvoiceDate,
      receivedAmt,
      paymentAmt,
      paymentType,
      prevInvoice,
      notes: rowData[cols.notes],
      enteredBy,
      timestamp: now,
      sysId
    };

    // ═══ 2. EARLY VALIDATION (Fail Fast) ═══
    const validation = validatePostData(data);
    if (!validation.valid) {
      setBatchPostStatus(sheet, rowNum, `ERROR: ${validation.error}`, "SYSTEM", timeStr, false, colors.error);
      // Clear balance cell with error indicator (consistent error state)
      sheet.getRange(rowNum, cols.balance + 1)
        .clearContent()
        .setNote(`⚠️ Validation failed - balance not calculated\n${validation.error}`)
        .setBackground(colors.error);
      auditAction("VALIDATION_FAILED", data, validation.error);
      return;
    }

    // ═══ 3. PROCESS INVOICE & PAYMENT (Before any sheet writes) ═══
    // Process invoice first
    const invoiceResult = InvoiceManager.processOptimized(data);
    if (!invoiceResult.success) {
      setBatchPostStatus(sheet, rowNum, `ERROR: ${invoiceResult.error}`, "SYSTEM", timeStr, false, colors.error);
      // Clear balance cell with error indicator (consistent error state)
      sheet.getRange(rowNum, cols.balance + 1)
        .clearContent()
        .setNote(`⚠️ Invoice processing failed\n${invoiceResult.error}`)
        .setBackground(colors.error);
      return;
    }

    // Process payment if applicable
    if (shouldProcessPayment(data)) {
      const paymentResult = PaymentManager.processOptimized(data, invoiceResult.invoiceId);
      if (!paymentResult.success) {
        setBatchPostStatus(sheet, rowNum, `ERROR: ${paymentResult.error}`, "SYSTEM", timeStr, false, colors.error);
        // Clear balance cell with error indicator (consistent error state)
        sheet.getRange(rowNum, cols.balance + 1)
          .clearContent()
          .setNote(`⚠️ Payment processing failed\n${paymentResult.error}`)
          .setBackground(colors.error);
        return;
      }
    }

    // ═══ 4. INVALIDATE CACHE (Before balance calculation) ═══
    // CRITICAL: Must invalidate BEFORE getSupplierOutstanding() to ensure fresh data
    // Invoice/payment processing updated formulas in InvoiceDatabase sheet
    // Cache must be cleared so balance calculation reads updated values
    InvoiceCache.invalidateSupplierCache(supplier);

    // ═══ 5. PRE-CALCULATE ALL VALUES (Before sheet writes) ═══
    // Calculate final balance after invoice/payment processing
    const finalBalance = BalanceCalculator.getSupplierOutstanding(supplier);
    const balanceNote = `Posted: Supplier outstanding = ${finalBalance}/-\nUpdated: ${DateUtils.formatDateTime(now)}`;
    const sysIdValue = !rowData[cols.sysId] ? data.sysId : null;

    // ═══ 6. BATCHED WRITES (Minimize API calls) ═══
    // Write 1: Status columns (J-M: post, status, enteredBy, timestamp)
    const statusUpdates = [[true, "POSTED", enteredBy.split("@")[0], timeStr]];
    sheet.getRange(rowNum, cols.post + 1, 1, 4).setValues(statusUpdates);

<<<<<<< HEAD
    // ═══ 10. SURGICAL CACHE INVALIDATION (Supplier-specific only) ═══
    CacheManager.invalidateSupplierCache(supplier);
=======
    // Write 2: Balance value (H)
    sheet.getRange(rowNum, cols.balance + 1).setValue(finalBalance);

    // Write 3: Balance note
    sheet.getRange(rowNum, cols.balance + 1).setNote(balanceNote);
>>>>>>> 43ca1488

    // Write 4: System ID if missing (N)
    if (sysIdValue) {
      sheet.getRange(rowNum, cols.sysId + 1).setValue(sysIdValue);
    }

    // Write 5: Consolidated background color (A-J including balance)
    // Extends to include balance cell (H) in the success color
    const bgRange = CONFIG.totalColumns.daily - 4; // A:J
    sheet.getRange(rowNum, 1, 1, bgRange).setBackground(colors.success);

    // ═══ 7. FINAL AUDIT ═══
    // auditAction("══AFTER-POST══", data, `Posted successfully`);

  } catch (error) {
    const errMsg = `SYSTEM ERROR: ${error.message || error}`;
    setBatchPostStatus(sheet, rowNum, errMsg, "SYSTEM", timeStr, false, colors.error);
    logSystemError('processPostedRow', error.toString());
  }
}

// ═══ HELPER FUNCTIONS ═══

/**
 * Clear only necessary fields based on payment type
 * Uses batch range operations to minimize API calls
 * 
 * STRATEGY:
 * - Unpaid: Clear both paymentAmt and prevInvoice (no payments made)
 * - Regular/Partial: Clear prevInvoice only (payment amount will auto-populate)
 * - Due: Clear paymentAmt only (user will select previous invoice from dropdown)
 * 
 * OPTIMIZATION: Batch clear multiple cells in single operation when possible
 * 
 * @param {GoogleAppsScript.Spreadsheet.Sheet} sheet - Active sheet
 * @param {number} row - Row number
 * @param {string} newPaymentType - New payment type selected
 */
function clearPaymentFieldsForTypeChange(sheet, row, newPaymentType) {
  try {
    const cols = CONFIG.cols;
    const paymentAmtCol = cols.paymentAmt + 1;
    const prevInvoiceCol = cols.prevInvoice + 1;

    switch (newPaymentType) {
      case 'Unpaid':
        // ✓ BATCH CLEAR: Both fields at once (2 cells)
        const unpaidRange = sheet.getRange(row, prevInvoiceCol, 1, 2); // F:G
        unpaidRange.clearContent().clearNote().clearDataValidations();
        unpaidRange.setBackground(null);
        break;

      case 'Regular':
      case 'Partial':
        // ✓ SINGLE CELL: Only clear prevInvoice (Regular/Partial auto-populate paymentAmt)
        const invoiceRange = sheet.getRange(row, prevInvoiceCol);
        invoiceRange.clearContent().clearNote().clearDataValidations().setBackground(null);
        break;

      case 'Due':
        // ✓ SINGLE CELL: Only clear paymentAmt (user selects from dropdown, amount auto-populates)
        const amountRange = sheet.getRange(row, paymentAmtCol);
        amountRange.clearContent().setBackground(null);
        break;

      default:
        // Unknown type - clear both for safety
        const defaultRange = sheet.getRange(row, prevInvoiceCol, 1, 2);
        defaultRange.clearContent().clearNote().clearDataValidations();
        defaultRange.setBackground(null);
    }

  } catch (error) {
    logSystemError('clearPaymentFieldsForTypeChange',
      `Failed to clear fields at row ${row}: ${error.toString()}`);
  }
}

/**
 * Auto-populate payment amount for Due payment type
 * Fills payment amount with the balance due of selected invoice
 *
 * OPTIMIZED: Returns updated value for local array update (eliminates redundant reads)
 *
 * @param {GoogleAppsScript.Spreadsheet.Sheet} sheet - Active sheet
 * @param {number} row - Row number
 * @param {string} supplier - Supplier name
 * @param {string} prevInvoice - Selected previous invoice number
 * @returns {number|string} The payment amount that was set (or empty string if error)
 */
function autoPopulateDuePaymentAmount(sheet, row, supplier, prevInvoice) {
  try {
    // Get the balance due for the selected invoice
    const invoiceBalance = BalanceCalculator.getInvoiceOutstanding(prevInvoice, supplier);
    const targetCell = sheet.getRange(row, CONFIG.cols.paymentAmt + 1);

    if (invoiceBalance > 0) {
      // Set payment amount to invoice balance
      targetCell
        .setValue(invoiceBalance)
        .setNote(`Outstanding balance of ${prevInvoice}`)
      return invoiceBalance;  // Return value for caller to update local array
    } else {
      // Invoice has no balance or not found
      targetCell
        .clearContent()
        .setNote(`⚠️ Invoice ${prevInvoice} has no outstanding balance`)
        .setBackground(CONFIG.colors.warning);
      return '';  // Return empty for caller to update local array
    }

  } catch (error) {
    logSystemError('autoPopulateDuePaymentAmount',
      `Failed to auto-populate due payment at row ${row}: ${error.toString()}`);

    const targetCell = sheet.getRange(row, CONFIG.cols.paymentAmt + 1);
    targetCell
      .clearContent()
      .setNote('Error loading invoice balance')
      .setBackground(CONFIG.colors.error);
    return '';  // Return empty on error
  }
}

/**
 * Auto-populate payment fields for Regular and Partial payment types
 * Copies Invoice No to Previous Invoice and Received Amount to Payment Amount
 *
 * OPTIMIZED: Returns updated values for local array update (eliminates redundant reads)
 *
 * @param {GoogleAppsScript.Spreadsheet.Sheet} sheet - Active sheet
 * @param {number} row - Row number
 * @param {string} paymentType - Payment type (Regular or Partial)
 * @param {Array} rowData - Pre-read row values
 * @returns {Object} Object with {paymentAmt, prevInvoice} values that were set
 */
function autoPopulatePaymentFields(sheet, row, paymentType, rowData) {
  try {
    // Extract values from pre-read data
    const invoiceNo = rowData[CONFIG.cols.invoiceNo];
    const receivedAmt = rowData[CONFIG.cols.receivedAmt];

    // Set payment amount (column G) = received amount
    // For Regular: This will be full amount (validation enforces equality)
    // For Partial: This is just a starting point (user should adjust down)
    if (receivedAmt && receivedAmt !== '') {
      sheet.getRange(row, CONFIG.cols.paymentAmt + 1).setValue(receivedAmt);
    }

    // Set previous invoice (column F) = invoice number
    // Note: For Regular/Partial, this field is informational (not used in logic)
    // But it helps user see which invoice is being paid
    if (invoiceNo && invoiceNo !== '') {
      sheet.getRange(row, CONFIG.cols.prevInvoice + 1)
        .setValue(invoiceNo);
    }

    // Add visual cue for Partial payments
    if (StringUtils.equals(paymentType, 'Partial')) {
      // Highlight payment amount cell to remind user to adjust
      sheet.getRange(row, CONFIG.cols.paymentAmt + 1)
        .setBackground(CONFIG.colors.warning);
        // .setNote('⚠️ Adjust this to partial payment amount (must be less than received amount)');
    } else {
      // Clear any previous highlighting for Regular
      sheet.getRange(row, CONFIG.cols.paymentAmt + 1)
        .setBackground(null)
    }

    // Return values for caller to update local array (eliminates redundant read)
    return {
      paymentAmt: receivedAmt || '',
      prevInvoice: invoiceNo || ''
    };

  } catch (error) {
    logSystemError('autoPopulatePaymentFields',
      `Failed to auto-populate at row ${row}: ${error.toString()}`);
    return { paymentAmt: '', prevInvoice: '' };  // Return empty on error
  }
}

/**
 * Build previous invoice dropdown with optimized supplier detection
 * OPTIMIZED: Accepts pre-read row data
 * 
 * @param {GoogleAppsScript.Spreadsheet.Sheet} sheet - Active sheet
 * @param {number} row - Row number
 * @param {Array} rowData - Pre-read row values (optional)
 */
function buildPrevInvoiceDropdown(sheet, row, rowData = null) {
  // Fallback for direct calls
  if (!rowData) {
    rowData = sheet.getRange(row, 1, 1, CONFIG.totalColumns.daily).getValues()[0];
  }

  const supplier = rowData[CONFIG.cols.supplier];
  const paymentType = rowData[CONFIG.cols.paymentType];

  return InvoiceManager.buildUnpaidDropdown(sheet, row, supplier, paymentType);
}<|MERGE_RESOLUTION|>--- conflicted
+++ resolved
@@ -325,7 +325,7 @@
     // CRITICAL: Must invalidate BEFORE getSupplierOutstanding() to ensure fresh data
     // Invoice/payment processing updated formulas in InvoiceDatabase sheet
     // Cache must be cleared so balance calculation reads updated values
-    InvoiceCache.invalidateSupplierCache(supplier);
+    CacheManager.invalidateSupplierCache(supplier);
 
     // ═══ 5. PRE-CALCULATE ALL VALUES (Before sheet writes) ═══
     // Calculate final balance after invoice/payment processing
@@ -338,16 +338,11 @@
     const statusUpdates = [[true, "POSTED", enteredBy.split("@")[0], timeStr]];
     sheet.getRange(rowNum, cols.post + 1, 1, 4).setValues(statusUpdates);
 
-<<<<<<< HEAD
-    // ═══ 10. SURGICAL CACHE INVALIDATION (Supplier-specific only) ═══
-    CacheManager.invalidateSupplierCache(supplier);
-=======
     // Write 2: Balance value (H)
     sheet.getRange(rowNum, cols.balance + 1).setValue(finalBalance);
 
     // Write 3: Balance note
     sheet.getRange(rowNum, cols.balance + 1).setNote(balanceNote);
->>>>>>> 43ca1488
 
     // Write 4: System ID if missing (N)
     if (sysIdValue) {
