--- conflicted
+++ resolved
@@ -19,7 +19,6 @@
   supplierList: 'SupplierList',
   idColHeader: 'SYS_ID',
 
-<<<<<<< HEAD
   // Master Database configuration
   masterDatabase: {
     // Connection mode: 'local' (current monthly file) or 'master' (central database)
@@ -45,10 +44,9 @@
       supplier: 'A:D'      // All supplier columns
     }
   },
-=======
+
   // Sheet structure
   dataStartRow: 7,        // First row of data in daily sheets (0-based would be 6)
->>>>>>> fc6ae678
 
   // Daily sheet column mappings (0-based indices)
   cols: {
