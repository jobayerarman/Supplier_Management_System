--- conflicted
+++ resolved
@@ -496,17 +496,12 @@
       const balanceCell = sheet.getRange(rowNum, CONFIG.cols.balance + 1);
       balanceCell.setValue(finalBalance).setNote(balanceNote);
 
-<<<<<<< HEAD
       // Collect supplier for batch cache invalidation
       suppliersToInvalidate.add(data.supplier);
 
-      // Log success
-      // AuditLogger.log('BATCH_POST', data, 'Posted via batch operation');
-=======
       // Note: Success audit logging disabled to avoid redundancy
       // InvoiceManager and PaymentManager already log INVOICE_CREATED and PAYMENT_CREATED
       // This batch-level log would create duplicate entries in AuditLog
->>>>>>> fc6ae678
 
       results.posted++;
 
@@ -535,7 +530,6 @@
     }
   }
 
-<<<<<<< HEAD
   // ═══ BATCH CACHE INVALIDATION ═══
   // Invalidate cache once per unique supplier (instead of per row)
   // PERFORMANCE: Reduces redundant invalidations by 50-90%
@@ -546,14 +540,13 @@
   // ═══ FLUSH AUDIT QUEUE ═══
   // Write all queued audit entries in single batch operation
   AuditLogger.flush();
-=======
+
   // ═══ UX FEEDBACK: Final completion toast ═══
   SpreadsheetApp.getActiveSpreadsheet().toast(
     `Completed: ${results.posted} posted, ${results.failed} failed, ${results.skipped} skipped`,
     'Success',
     5
   );
->>>>>>> fc6ae678
 
   return results;
 }
